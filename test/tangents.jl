--- conflicted
+++ resolved
@@ -5,86 +5,6 @@
     return MutableTangent(NamedTuple{names}(v))
 end
 
-<<<<<<< HEAD
-=======
-function test_tangent(rng::AbstractRNG, p::P, z_target::T, x::T, y::T) where {P, T}
-
-    # Verify that interface `tangent_type` runs.
-    Tt = tangent_type(P)
-    t = randn_tangent(rng, p)
-    z = zero_tangent(p)
-
-    # Check that user-provided tangents have the same type as `tangent_type` expects.
-    @test T == Tt
-
-    # Check that ismutabletype(P) => ismutabletype(T)
-    if ismutabletype(P) && !(Tt == NoTangent)
-        @test ismutabletype(Tt)
-    end
-
-    # Check that tangents are of the correct type.
-    @test Tt == typeof(t)
-    @test Tt == typeof(z)
-
-    # Check that zero_tangent is deterministic.
-    @test has_equal_data(z, Taped.zero_tangent(p))
-
-    # Check that zero_tangent infers.
-    @test has_equal_data(z, @inferred Taped.zero_tangent(p))
-
-    # Verify that the zero tangent is zero via its action.
-    zc = deepcopy(z)
-    tc = deepcopy(t)
-    @test has_equal_data(increment!!(zc, zc), zc)
-    @test has_equal_data(increment!!(zc, tc), tc)
-    @test has_equal_data(increment!!(tc, zc), tc)
-
-    if ismutabletype(P)
-        @test increment!!(zc, zc) === zc
-        @test increment!!(tc, zc) === tc
-        @test increment!!(zc, tc) === zc
-        @test increment!!(tc, tc) === tc
-    end
-
-    z_pred = increment!!(x, y)
-    @test has_equal_data(z_pred, z_target)
-    if ismutabletype(P)
-        @test z_pred === x
-    end
-
-    # If t isn't the zero element, then adding it to itself must change its value.
-    if t != z
-        if !ismutabletype(P)
-            @test !has_equal_data(increment!!(tc, tc), tc)
-        end
-    end
-
-    # Adding things preserves types.
-    @test increment!!(zc, zc) isa Tt
-    @test increment!!(zc, tc) isa Tt
-    @test increment!!(tc, zc) isa Tt
-
-    # Setting to zero equals zero.
-    @test has_equal_data(set_to_zero!!(tc), z)
-    if ismutabletype(P)
-        @test set_to_zero!!(tc) === tc
-    end
-end
-
-function test_test_interface(p::P, t::T) where {P, T}
-    @assert tangent_type(P) == T
-    @test _scale(2.0, t) isa T
-    @test _dot(t, t) isa Float64
-    @test _dot(t, t) >= 0.0
-    @test _dot(t, zero_tangent(p)) == 0.0
-    @test _dot(t, increment!!(deepcopy(t), t)) ≈ 2 * _dot(t, t)
-    @test _add_to_primal(p, t) isa P
-    @test has_equal_data(_add_to_primal(p, zero_tangent(p)), p)
-    @test _diff(p, p) isa T
-    @test has_equal_data(_diff(p, p), zero_tangent(p))
-end
-
->>>>>>> 0f44d254
 @testset "tangents" begin
     rng = Xoshiro(123456)
     @testset "sin" begin
@@ -114,7 +34,7 @@
         y = fill(NoTangent(), 5)
         z = fill(NoTangent(), 5)
         test_tangent(rng, p, z, x, y)
-        test_test_interface(p, x)
+        test_numerical_testing_interface(p, x)
     end
 
     @testset "Vector{Vector{Float64}}" begin
@@ -123,7 +43,7 @@
         y = [randn(3) for _ in 1:4]
         z = x .+ y
         test_tangent(rng, p, z, x, y)
-        test_test_interface(p, x)
+        test_numerical_testing_interface(p, x)
     end
 
     @testset "Vector{Vector{Float64}} with undefs" begin
